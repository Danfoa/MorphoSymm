import copy
import pathlib
from typing import List, Optional

import numpy as np
import pybullet
from pybullet_utils.bullet_client import BulletClient
from pytransform3d import rotations as rt
from pytransform3d import transformations as tr
from tqdm import tqdm

from morpho_symm.robots.PinBulletWrapper import PinBulletWrapper
from morpho_symm.utils.algebra_utils import SE3_2_gen_coordinates, matrix_to_quat_xyzw, quat_xyzw_to_SO3


def draw_vector(pb, origin, vector, v_color, scale=1.0):
    """Shitty pybullet doesn't allow you to draw vectors, so I had to write up the code for it.

    Inefficient but does the job.
    """
    linewidth = 4
    if np.linalg.norm(vector) == 0:
        return None
    # pb.addUserDebugLine(lineFromXYZ=origin, lineToXYZ=origin + vector * scale,
    #                     lineColorRGB=v_color[:3], lineWidth=linewidth, lifeTime=0)

    v_norm = np.linalg.norm(vector) * scale

    vector_radius = max(0.0025, 0.0025 * v_norm * 4.0)
    vector_body_id = pb.createVisualShape(shapeType=pb.GEOM_CYLINDER, radius=vector_radius,
                                          length=v_norm,
                                          rgbaColor=v_color,
                                          specularColor=[0.4, .4, 0], )
    import morpho_symm
    cone_path = pathlib.Path(morpho_symm.__file__).parent / "resources/stl_files/Cone.obj"
    vector_head_id = pb.createVisualShape(shapeType=pb.GEOM_MESH,
                                          fileName=str(cone_path),
                                          rgbaColor=v_color,
                                          specularColor=[0.4, .4, 0],
                                          meshScale=np.array([1, 1, 1]) * (vector_radius * 2 * 30))
    # Get rotation where the `x` axis is aligned with the vector orientation
    v2 = np.random.rand(3)
    v3 = np.cross(vector, v2)
    R = rt.matrix_from_two_vectors(a=vector, b=v3)[:, [1, 2, 0]]
    body_origin = origin + (vector * scale / 2.)
    R_head = rt.active_matrix_from_intrinsic_euler_xyz([np.deg2rad(90), np.deg2rad(0), np.deg2rad(0)])
    vector_id = pb.createMultiBody(baseMass=1,
                                   baseInertialFramePosition=[0, 0, 0],
                                   baseCollisionShapeIndex=vector_body_id,
                                   baseVisualShapeIndex=vector_body_id,
                                   basePosition=body_origin,
                                   baseOrientation=matrix_to_quat_xyzw(R),
                                   linkMasses=[0.01],
                                   linkVisualShapeIndices=[vector_head_id],
                                   linkCollisionShapeIndices=[vector_head_id],
                                   linkPositions=[np.array([0, 0, v_norm / 2.])],
                                   linkOrientations=[matrix_to_quat_xyzw(R_head)],
                                   linkInertialFramePositions=[np.array([0, 0, v_norm / 2.])],
                                   linkInertialFrameOrientations=[matrix_to_quat_xyzw(R_head)],
                                   linkParentIndices=[0],
                                   linkJointTypes=[pb.JOINT_FIXED],
                                   linkJointAxis=[(1, 0, 0)])
    return vector_id


def draw_plane(pb, R, p, color, size=(0.01, 0.25, 0.25), cylinder=False):
    """Plots a plane with a given rotation and position."""
    if not cylinder:
        body_id = pb.createVisualShape(shapeType=pb.GEOM_BOX, halfExtents=size, rgbaColor=color)
    else:
        body_id = pb.createVisualShape(shapeType=pb.GEOM_CYLINDER, radius=size[0], length=size[1], rgbaColor=color)

    plane_id = pb.createMultiBody(baseMass=1,
                                  baseInertialFramePosition=[0, 0, 0],
                                  baseCollisionShapeIndex=body_id,
                                  baseVisualShapeIndex=body_id,
                                  basePosition=p,
                                  baseOrientation=matrix_to_quat_xyzw(R))
    return plane_id


def render_orbiting_animation(
        pb, cam_target_pose, cam_distance, save_path: pathlib.Path, fps=20, file_name="animation", periods=1,
        anim_time=10, pitch_sin_amplitude=15, init_roll_pitch_yaw=(0, -20, 45), invert_roll=False, gen_gif=True,
        gen_imgs=True):
    """Renders an orbiting animation around a fix target camera position."""
    n_frames = anim_time * fps
    render_width, render_height, fov, shadow = (812, 812, 60, True) if gen_gif else (3024, 3024, 40, False)
    print(f"Generating rotating Gif animation with {n_frames} viewpoints")

    roll0, pitch0, yaw0 = init_roll_pitch_yaw
    freq = 1 / (periods * n_frames)

    # Define camera trajectory in polar coordinates with a constant radius.
    t = np.asarray(range(n_frames))
    # We assume pitch will do a full period of a sine wave
    pitch = -np.asarray((pitch0 + pitch_sin_amplitude * np.sin((2 * np.pi * freq) * t)))
    yaw = np.linspace(yaw0, (360 + yaw0) * periods, n_frames)
    roll = np.ones_like(t) * roll0

    light_distance, light_directions = 4, (0.5, 0.5, 1)
    frames = render_camera_trajectory(pb, pitch, roll, yaw, n_frames, cam_distance, cam_target_pose,
                                      light_direction=light_directions, light_distance=light_distance,
                                      render_width=render_width, render_height=render_height, fov=fov, shadow=shadow
                                      )[:-1]

    if invert_roll:
        # Generate linear transition of roll from 0 to 180 degrees
        # Define transition frames from 0 to 180 degrees
        rotation_frames = n_frames // 3
        t_rot = np.asarray(range(rotation_frames))
        roll_rot = np.linspace(roll0, roll0 + 180, rotation_frames)
        yaw_rot = np.ones_like(t_rot) * yaw[-1]
        pitch_rot = -np.abs(np.linspace(pitch[-1], -pitch[-1], rotation_frames))
        rot_frames = render_camera_trajectory(
            pb, pitch_rot, roll_rot, yaw_rot, rotation_frames, cam_distance, cam_target_pose,
            light_direction=light_directions, light_distance=light_distance, shadow=shadow,
            render_width=render_width, render_height=render_height, fov=fov
        )

        # Add final loop
        roll_inv = np.ones_like(t) * 180
        yaw_inv = yaw
        pitch_inv = pitch
        frames_inv = render_camera_trajectory(
            pb, pitch_inv, roll_inv, yaw_inv, n_frames, cam_distance, cam_target_pose,
            light_direction=light_directions, light_distance=light_distance, shadow=shadow,
            render_width=render_width, render_height=render_height, fov=fov
        )[:-1]
        # Add transition frames
        # frames = np.concatenate([rot_frames, list(reversed(rot_frames))], axis=0)
        if gen_gif:
            frames = np.concatenate([frames, rot_frames, frames_inv, list(reversed(rot_frames))], axis=0)
        elif gen_imgs:
            frames = np.concatenate([frames, frames_inv], axis=0)

    if gen_gif:
        from moviepy.editor import ImageSequenceClip
        # Save animation
        file_name = file_name.replace(".gif", '')
        file_path = save_path / f'{file_name}.gif'
        file_count = 1
        while file_path.exists():
            file_path = save_path / f'{file_name}({file_count}).gif'
            file_count += 1
        clip = ImageSequenceClip(list(frames), fps=fps)
        clip.write_gif(file_path, fps=fps, loop=False, )  # program='ffmpeg', progress_bar=True, fuzz=0.05)
        print(f"Animation saved to {file_path.absolute()}")
    elif gen_imgs:
        import matplotlib.pyplot as plt
        for i, frame in enumerate(frames):
            file_path = save_path / f'{file_name}-{i}'
            # Create a figure and axis
            fig, ax = plt.subplots()
            ax.imshow(frame)
            ax.axis('off')
            plt.savefig(file_path, dpi=300, bbox_inches='tight', pad_inches=0)
            print(f"Frame saved to {file_path.absolute()}")
            plt.close(fig)
        return frames


def render_camera_trajectory(pb, pitch, roll, yaw, n_frames, cam_distance, cam_target_pose, upAxisIndex=2,
                             render_width=812, render_height=812, nearPlane=0.01, farPlane=100, fov=60,
                             light_direction=(0, 0, 0.5), light_distance=1.0, shadow=True, progress=False,
                             ):
    """Renders a camera trajectory given a set of yaw, pitch, roll angle trajectories."""
    # Set rendering constants
    aspect = render_width / render_height
    # Capture frames
    frames = []  # frames to create animated png
    for s in tqdm(range(n_frames), desc="Capturing frames", disable=not progress):
        yaw_t, pitch_t, roll_t = yaw[s], pitch[s], roll[s]
        # Compute view and projection matrices from yaw, pitch, roll
        viewMatrix = pb.computeViewMatrixFromYawPitchRoll(
            cam_target_pose, cam_distance, yaw_t, pitch_t, roll_t, upAxisIndex)
        projectionMatrix = pb.computeProjectionMatrixFOV(fov, aspect, nearPlane, farPlane)
        # Render image
        img_arr = pb.getCameraImage(render_width, render_height, viewMatrix, projectionMatrix, shadow=shadow,
                                    lightDirection=light_direction, lightDistance=light_distance,
                                    renderer=pb.ER_TINY_RENDERER,
                                    # renderer=pb.ER_BULLET_HARDWARE_OPENGL,
                                    lightColor=[1, 1, 1],
                                    lightSpecularCoeff=0.32)
        w = img_arr[0]  # width of the image, in pixels
        h = img_arr[1]  # height of the image, in pixels
        rgb = img_arr[2]  # color data RGB
        np_img_arr = np.reshape(rgb, (h, w, 4))
        frame = np_img_arr[:, :, :]
        frames.append(frame)
    return frames


# Setup debug sliders
def setup_debug_sliders(pb, robot):
    """Setup debug sliders for each joint of the robot in pybullet."""
    for i, joint_name in enumerate(robot.joint_space_names):
        joint = robot.joint_space[joint_name]
        lower_limit = max(joint.sim_joint.pos_limit_low, -np.pi)
        upper_limit = min(joint.sim_joint.pos_limit_high, np.pi)
        if lower_limit > upper_limit:
            lower_limit, upper_limit = -np.pi, np.pi
        pb.addUserDebugParameter(paramName=f"{i}:{joint_name}", rangeMin=lower_limit,
                                 rangeMax=upper_limit, startValue=0.0)


# Read param values
def listen_update_robot_sliders(pb, robot):
    """Read the values of the debug sliders and update the robot accordingly in pybullet."""
    import time
    while True:
        for i, joint_name in enumerate(robot.joint_space_names):
            joint = robot.joint_space[joint_name]
            theta = pb.readUserDebugParameter(itemUniqueId=i)
            pb.resetJointState(robot.robot_id, joint.bullet_idx, theta)
        time.sleep(0.1)


def change_robot_appearance(pb, robot: PinBulletWrapper, change_color=True, alpha: float = 1.0):
    """Tint the robot in pybullet to get similar visualization of symmetric robots."""
    if not change_color and alpha == 1.0:
        return

    # Define repo awsome colors. Lets call it Danfoa's color palette :)
    robot_color = [0.054, 0.415, 0.505 , alpha]  # This is a nice teal
    FL_leg_color = [0.698, 0.376, 0.082, alpha]  # This is a nice orange
    FR_leg_color = [0.260, 0.263, 0.263, alpha]  # This is a nice grey
    HL_leg_color = [0.800, 0.480, 0.000, alpha]  # This is a nice yellow
    HR_leg_color = [0.710, 0.703, 0.703, alpha]  # This is a nice light grey

    # Get robot bodies visual data.
    # visual_data = pb.getVisualShapeData(robot.robot_id)
    # Pybullet makes it hard to match joints and links visual data. This is an approach to get it done.
    # get_link_visual_data = lambda link_idx: [data for data in visual_data if data[1] == link_idx][0]

    for joint_idx in range(pb.getNumJoints(robot.robot_id)):
        joint_info = pb.getJointInfo(robot.robot_id, joint_idx)
        joint_info[12].decode("UTF-8")
        joint_name = joint_info[1].decode("UTF-8")
        # link_data = get_link_visual_data(link_idx)
        # link_body_id, link_color = link_data[0], link_data[1], link_data[7]
        # thigh_fr_to_knee_fr_j
        if change_color:
            # if link_name in robot.endeff_names or (joint_name in robot.endeff_names):
            #     color = endeff_color
            if np.any([s in joint_name.lower() for s in ["fl_", "lf_", "left", "_0"]]):
                color = FL_leg_color
            elif np.any([s in joint_name.lower() for s in ["fr_", "rf_", "right", "_120"]]):
                color = FR_leg_color
            elif np.any([s in joint_name.lower() for s in ["rl_", "hl_", "lh_", "left",]]):
                color = HL_leg_color
            elif np.any([s in joint_name.lower() for s in ["rr_", "hr_", "rh_", "right"]]):
                color = HR_leg_color
            else:
                color = robot_color

            pb.changeVisualShape(objectUniqueId=robot.robot_id, linkIndex=joint_idx,
                                 rgbaColor=color, specularColor=[0, 0, 0])

    if change_color:
        pb.changeVisualShape(objectUniqueId=robot.robot_id, linkIndex=-1, rgbaColor=robot_color,
                             specularColor=[0, 0, 0])


def spawn_robot_instances(
        robot: PinBulletWrapper, bullet_client: Optional[BulletClient],
        base_positions: List[List], base_orientations: Optional[List[List]] = None,
        tint: bool = False, alpha: float = 1.0,
        ) -> List[PinBulletWrapper]:
    """Spawn multiple instances of the same robot in pybullet in de defined locations and orientations.

    Args:
        robot (PinBulletWrapper): Original robot instance
        bullet_client (Optional[BulletClient]): Pybullet client to spawn the robots.
        base_positions (Union[List[List], List]): List of base positions for each robot base.
        base_orientations (Union[List[List], List]): List of base orientation quaternions for each robot base.
        tint (bool, optional): Whether to change the color of the robot bodies.
        alpha (float, optional): Alpha value for robot body colors.

    Returns:
        spawned_robots (List[PinBulletWrapper]): List of the spawned robots.

    """
    if bullet_client is None:
        bullet_client = BulletClient(connection_mode=pybullet.DIRECT)

    n_instances = len(base_positions)
    if base_orientations is None:
        base_orientations = [[0, 0, 0, 1] for _ in range(n_instances)]

    assert n_instances == len(base_orientations), "Need to provide a base position and orientation per robot instance"

    # TODO: Copy error from Pinocchio. To be checked
    # robots = [PinBulletWrapper.from_instance(robot) for _ in range(n_instances)]
    kwargs = dict(robot_name=robot.robot_name, init_q=robot._init_q, hip_height=robot.hip_height,
                  endeff_names=robot.endeff_names, q_zero=robot._q_zero)
    robots = [PinBulletWrapper(**kwargs) for _ in range(n_instances)]
    world = robot.world
    for r, pos, ori in zip(robots, base_positions, base_orientations):
        r.configure_bullet_simulation(bullet_client=bullet_client, world=world, base_pos=pos, base_ori=ori)
        change_robot_appearance(bullet_client, r, change_color=tint, alpha=alpha)
        world = r.world

    return robots


<<<<<<< HEAD
def display_robots_and_vectors(pb, robot, base_confs, Gq_js, Gdq_js, Ghg, forces, forces_points, surface_normals,
                               GX_g_bar, tint=True, draw_floor=True):
=======
def display_robots_and_vectors(pb, robot, group, base_confs, orbit_q_js, orbit_v_js, orbit_com_momentum, forces,
                               forces_points, surface_normals, tint=True, draw_floor=True):
>>>>>>> d259c153
    """Plot side by side robots with different configurations, CoM momentums and expected CoM after an action g."""
    # pb.resetSimulation()
    G = group
    rep_Ed = G.representations["Ed"]
    # Optional: Display origin.
    draw_vector(pb, np.zeros(3), np.asarray([.1, 0, 0]), v_color=[1, 0, 0, 1])
    draw_vector(pb, np.zeros(3), np.asarray([0, .1, 0]), v_color=[0, 1, 0, 1])
    draw_vector(pb, np.zeros(3), np.asarray([0, 0, .1]), v_color=[0, 0, 1, 1])

    plane_height = 0
    plane_size = (0.01, robot.hip_height / 2, robot.hip_height / 2)

    # Sagittal plane
    draw_plane(pb, R=rt.matrix_from_two_vectors(a=[0, 1, 0], b=[1, 0, 0]),
               p=[0.0, 0.0, plane_height],
               color=np.array([230, 230, 256, 40]) / 256., size=plane_size)
    draw_plane(pb, R=rt.matrix_from_two_vectors(a=[1, 0, 0], b=[0, 1, 0]),
               p=[0.0, 0.0, plane_height],
               color=np.array([256, 230, 230, 40]) / 256., size=plane_size)
    draw_plane(pb, R=rt.matrix_from_two_vectors(a=[0, 0, 1], b=[0, 1, 0]),
               p=[0.0, 0.0, 0.0],
               color=np.array([250, 250, 250, 80]) / 256.,
               size=(0.01, robot.hip_height * 6, robot.hip_height * 6))

    robots = [robot]
    com_pos = None
<<<<<<< HEAD
    for i in range(0, len(Gq_js)):
        q_js, dq_js, XB_w, ghg_B, rho_X_gbar = Gq_js[i], Gdq_js[i], base_confs[i], Ghg[i], GX_g_bar[i]
        assert q_js.size == robot.nq - 7, f"Invalid joint-space position dim(Q_js)={robot.nq - 7}!={q_js.size}"
        assert dq_js.size == robot.nv - 6, f"Invalid joint-space velocity dim(TqQ_js)={robot.nv - 6}!={dq_js.size}"
        RB_w = XB_w[:3, :3]
        tB_w = XB_w[:3, 3]
        grobot = robot
        if i > 0:
            grobot = robot if i == 0 else copy.copy(robot)
=======
    for g in G.elements:
        q_js, v_js, XB, ghg_B = orbit_q_js[g], orbit_v_js[g], base_confs[g], orbit_com_momentum[g]
        assert q_js.size == robot.nq - 7, f"Invalid joint-space position dim(Q_js)={robot.nq - 7}!={q_js.size}"
        assert v_js.size == robot.nv - 6, f"Invalid joint-space velocity dim(TqQ_js)={robot.nv - 6}!={v_js.size}"
        RB = XB[:3, :3] # Base rotation
        rB = XB[:3, 3]  # Base position
        base_q = SE3_2_gen_coordinates(XB) # vector-quaternion representation of the base conf
        gq, gv = np.concatenate((base_q, q_js)), np.concatenate((np.zeros(6), v_js))
        if g != G.identity:
            grobot = copy.copy(robot)
>>>>>>> d259c153
            grobot.configure_bullet_simulation(pb, world=None)
            if tint:
                change_robot_appearance(pb, grobot)
            robots.append(grobot)
        else:
            grobot = robot
            # Add offset to CoM to make the CoM momentum vectors visible.
            com_pos = robot.pinocchio_robot.com(q=gq) + (RB @ np.array([robot.hip_height, robot.hip_height, 0.05]))
        grobot.reset_state(q=gq, v=gv)
        # Get symmetric CoM position for visualization
        gcom_pos = (rep_Ed(g) @ np.concatenate((com_pos, np.ones(1))))[:3]
        # Draw COM momentum and COM location
        com_id = pb.createVisualShape(shapeType=pb.GEOM_SPHERE, radius=0.02,
                                      rgbaColor=np.array([10, 10, 10, 255]) / 255.)
        pb.createMultiBody(baseMass=1, baseVisualShapeIndex=com_id, basePosition=gcom_pos,
                           baseOrientation=matrix_to_quat_xyzw(np.eye(3)))
        draw_vector(pb, origin=gcom_pos, vector=ghg_B[:3],
                    v_color=np.array([255, 153, 0, 255]) / 255.,
                    scale=(1 / np.linalg.norm(ghg_B[:3]) * robot.hip_height * .3))
        draw_vector(pb, origin=gcom_pos, vector=ghg_B[3:],
                    v_color=np.array([136, 204, 0, 255]) / 255.,
                    scale=(1 / np.linalg.norm(ghg_B[3:]) * robot.hip_height * .3))

        # Draw forces and contact planes
        force_color = (0.590, 0.153, 0.510, 1.0)
        for force_orbit, rf_orbit, GRf_w in zip(forces, forces_points, surface_normals):
<<<<<<< HEAD
            draw_vector(pb, origin=rf_orbit[i], vector=force_orbit[i], v_color=force_color)
=======
            draw_vector(pb, origin=rf_orbit[g], vector=force_orbit[g], v_color=force_color)
>>>>>>> d259c153
            if draw_floor:
                body_id = pb.createVisualShape(shapeType=pb.GEOM_BOX, halfExtents=[.2 * robot.hip_height,
                                                                                   .2 * robot.hip_height,
                                                                                   0.01],
                                               rgbaColor=np.array([115, 140, 148, 150]) / 255.)
                pb.createMultiBody(baseMass=1,
                                   baseInertialFramePosition=[0, 0, 0],
                                   baseCollisionShapeIndex=body_id,
                                   baseVisualShapeIndex=body_id,
<<<<<<< HEAD
                                   basePosition=rf_orbit[i],
                                   baseOrientation=matrix_to_quat_xyzw(GRf_w[i]))
=======
                                   basePosition=rf_orbit[g],
                                   baseOrientation=matrix_to_quat_xyzw(GRf_w[g]))
>>>>>>> d259c153
        # Draw Base orientation
        if robot.nq == 12:  # Only for Solo
            draw_vector(pb, origin=rB + RB @ np.array((0.06, 0, 0.03)), vector=RB[:, 0], v_color=[1, 1, 1, 1],
                        scale=0.05)


def get_mock_ground_reaction_forces(pb, robot, robot_cfg):
    """Get mock ground reaction forces for visualization purposes. Simply to show transformation of vectors."""
    end_effectors = np.random.choice(robot.bullet_ids_allowed_floor_contacts,
                                     len(robot.bullet_ids_allowed_floor_contacts), replace=False)
    # Get positions and orientations of end effector links of the robot, used to place the forces used in visualization
    rf1_w, quatf1_w = (np.array(x) for x in pb.getLinkState(robot.robot_id, end_effectors[0])[0:2])
    rf2_w, quatf2_w = (np.array(x) for x in pb.getLinkState(robot.robot_id, end_effectors[1])[0:2])
    Rf1_w, Rf2_w = quat_xyzw_to_SO3(quatf1_w), quat_xyzw_to_SO3(quatf2_w)

    if not np.any([s in robot.robot_name for s in ["atlas"]]):  # Ignore
        Rf1_w, Rf2_w = np.eye(3), np.eye(3)
    rf1_w -= Rf1_w @ np.array([0, 0, 0.03])
    rf2_w -= Rf2_w @ np.array([0, 0, 0.03])
    # Add some random force magnitures to the vectors. # Rf_w[:, 2] := Surface normal
    f1_w = Rf1_w[:, 2] + [2 * np.random.rand() - 1, 2 * np.random.rand() - 1, np.random.rand()]
    f2_w = Rf2_w[:, 2] + [2 * np.random.rand() - 1, 2 * np.random.rand() - 1, np.random.rand()]
    # For visualization purposes we make the forces proportional to the robot height
    f1_w = f1_w / np.linalg.norm(f1_w) * robot_cfg.hip_height * .4
    f2_w = f2_w / np.linalg.norm(f2_w) * robot_cfg.hip_height * .4
    return Rf1_w, Rf2_w, f1_w, f2_w, rf1_w, rf2_w


def configure_bullet_simulation(gui=True, debug=False):
    """Configure bullet simulation."""
    import pybullet_data
    from pybullet import (
        COV_ENABLE_DEPTH_BUFFER_PREVIEW,
        COV_ENABLE_GUI,
        COV_ENABLE_MOUSE_PICKING,
        COV_ENABLE_SEGMENTATION_MARK_PREVIEW,
        DIRECT,
        GUI,
    )
    from pybullet_utils import bullet_client

    BACKGROUND_COLOR = '--background_color_red=%.2f --background_color_green=%.2f --background_color_blue=%.2f' % \
                       (1.0, 1.0, 1.0)

    if gui:
        pb = bullet_client.BulletClient(connection_mode=GUI, options=BACKGROUND_COLOR)
    else:
        pb = bullet_client.BulletClient(connection_mode=DIRECT)
    pb.configureDebugVisualizer(COV_ENABLE_GUI, debug)
    pb.configureDebugVisualizer(COV_ENABLE_SEGMENTATION_MARK_PREVIEW, 0)
    pb.configureDebugVisualizer(COV_ENABLE_DEPTH_BUFFER_PREVIEW, 0)
    pb.configureDebugVisualizer(COV_ENABLE_MOUSE_PICKING, 0)

    pb.resetSimulation()
    pb.setPhysicsEngineParameter(deterministicOverlappingPairs=1)
    pb.setAdditionalSearchPath(pybullet_data.getDataPath())
    # Load floor
    # floor_id = pb.loadURDF("plane.urdf", basePosition=[0, 0, 0.0], useFixedBase=1)
    return pb<|MERGE_RESOLUTION|>--- conflicted
+++ resolved
@@ -304,13 +304,8 @@
     return robots
 
 
-<<<<<<< HEAD
-def display_robots_and_vectors(pb, robot, base_confs, Gq_js, Gdq_js, Ghg, forces, forces_points, surface_normals,
-                               GX_g_bar, tint=True, draw_floor=True):
-=======
 def display_robots_and_vectors(pb, robot, group, base_confs, orbit_q_js, orbit_v_js, orbit_com_momentum, forces,
                                forces_points, surface_normals, tint=True, draw_floor=True):
->>>>>>> d259c153
     """Plot side by side robots with different configurations, CoM momentums and expected CoM after an action g."""
     # pb.resetSimulation()
     G = group
@@ -337,17 +332,6 @@
 
     robots = [robot]
     com_pos = None
-<<<<<<< HEAD
-    for i in range(0, len(Gq_js)):
-        q_js, dq_js, XB_w, ghg_B, rho_X_gbar = Gq_js[i], Gdq_js[i], base_confs[i], Ghg[i], GX_g_bar[i]
-        assert q_js.size == robot.nq - 7, f"Invalid joint-space position dim(Q_js)={robot.nq - 7}!={q_js.size}"
-        assert dq_js.size == robot.nv - 6, f"Invalid joint-space velocity dim(TqQ_js)={robot.nv - 6}!={dq_js.size}"
-        RB_w = XB_w[:3, :3]
-        tB_w = XB_w[:3, 3]
-        grobot = robot
-        if i > 0:
-            grobot = robot if i == 0 else copy.copy(robot)
-=======
     for g in G.elements:
         q_js, v_js, XB, ghg_B = orbit_q_js[g], orbit_v_js[g], base_confs[g], orbit_com_momentum[g]
         assert q_js.size == robot.nq - 7, f"Invalid joint-space position dim(Q_js)={robot.nq - 7}!={q_js.size}"
@@ -358,7 +342,6 @@
         gq, gv = np.concatenate((base_q, q_js)), np.concatenate((np.zeros(6), v_js))
         if g != G.identity:
             grobot = copy.copy(robot)
->>>>>>> d259c153
             grobot.configure_bullet_simulation(pb, world=None)
             if tint:
                 change_robot_appearance(pb, grobot)
@@ -385,11 +368,7 @@
         # Draw forces and contact planes
         force_color = (0.590, 0.153, 0.510, 1.0)
         for force_orbit, rf_orbit, GRf_w in zip(forces, forces_points, surface_normals):
-<<<<<<< HEAD
-            draw_vector(pb, origin=rf_orbit[i], vector=force_orbit[i], v_color=force_color)
-=======
             draw_vector(pb, origin=rf_orbit[g], vector=force_orbit[g], v_color=force_color)
->>>>>>> d259c153
             if draw_floor:
                 body_id = pb.createVisualShape(shapeType=pb.GEOM_BOX, halfExtents=[.2 * robot.hip_height,
                                                                                    .2 * robot.hip_height,
@@ -399,13 +378,8 @@
                                    baseInertialFramePosition=[0, 0, 0],
                                    baseCollisionShapeIndex=body_id,
                                    baseVisualShapeIndex=body_id,
-<<<<<<< HEAD
-                                   basePosition=rf_orbit[i],
-                                   baseOrientation=matrix_to_quat_xyzw(GRf_w[i]))
-=======
                                    basePosition=rf_orbit[g],
                                    baseOrientation=matrix_to_quat_xyzw(GRf_w[g]))
->>>>>>> d259c153
         # Draw Base orientation
         if robot.nq == 12:  # Only for Solo
             draw_vector(pb, origin=rB + RB @ np.array((0.06, 0, 0.03)), vector=RB[:, 0], v_color=[1, 1, 1, 1],
