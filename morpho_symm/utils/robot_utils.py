--- conflicted
+++ resolved
@@ -72,13 +72,8 @@
 
     Returns:
         robot (PinBulletWrapper): instance with the robot loaded in pinocchio and ready to be loaded in pyBullet
-<<<<<<< HEAD
-        gspace (GSpace3D): Instance of the symmetry space of the robot. The representations for Q_js, TqQ_js and Ed are
-        added to the list of representations of the group (`gspace.G.representations`).
-=======
         G (escnn.group.Group): Instance of the symmetry Group of the robot. The representations for Q_js, TqQ_js and Ed are
         added to the list of representations of the group.
->>>>>>> d259c153
     """
     robot_name = str.lower(robot_cfg.name)
     # We allow symbolic expressions (e.g. `np.pi/2`) in the `q_zero` and `init_q`.
@@ -100,62 +95,9 @@
 
     # Select the field for the representations.
     rep_field = float if robot_cfg.rep_fields.lower() != 'complex' else complex
-<<<<<<< HEAD
 
     # Get the dimensions of the spaces Q_js and TqQ_js
     dimQ_js, dimTqQ_js = robot.nq - 7, robot.nv - 6
-
-    # Joint-Space Q_js (generalized position coordinates)
-    rep_Q_js = {G.identity: np.eye(dimQ_js, dtype=rep_field)}
-    # Check a representation for each generator is provided
-    assert len(robot_cfg.permutation_Q_js) == len(robot_cfg.reflection_Q_js) >= len(G.generators), \
-        f"Not enough representation provided for the joint-space `Q_js`. " \
-        f"Found {len(robot_cfg.permutation_TqQ_js)} but symmetry group {G} has {len(G.generators)} generators."
-
-    # Generate ESCNN representation of generators
-    for g_gen, perm, refx in zip(G.generators, robot_cfg.permutation_Q_js, robot_cfg.reflection_Q_js):
-        assert len(perm) == dimQ_js == len(refx), \
-            f"Dimension of joint-space position coordinates dim(Q_js)={robot.n_js} != dim(rep_Q_JS): {len(refx)}"
-        refx = np.array(refx, dtype=rep_field)
-        rep_Q_js[g_gen] = gen_permutation_matrix(oneline_notation=perm, reflections=refx)
-    # Generate the entire group
-    rep_Q_js = group_rep_from_gens(G, rep_Q_js)
-
-    # Joint-Space Tangent bundle TqQ_js (generalized velocity coordinates)
-    rep_TqQ_js = {G.identity: np.eye(dimTqQ_js, dtype=rep_field)}
-    if dimQ_js == dimTqQ_js:  # If position and velocity coordinates have the same dimensions
-        rep_TqQ_js = rep_Q_js
-    else:
-        # Check a representation for each generator is provided
-        assert robot_cfg.permutation_TqQ_js is not None and robot_cfg.reflection_TqQ_js is not None, \
-            f"No representations provided for the joint-space tangent bundle rep_TqQ_js of {robot_name}"
-        assert len(robot_cfg.permutation_TqQ_js) == len(robot_cfg.reflection_TqQ_js) >= len(G.generators), \
-            f"Not enough representation provided for the joint-space tangent bundle `TqQ_js`. " \
-            f"Found {len(robot_cfg.permutation_TqQ_js)} but symmetry group {G} has {len(G.generators)} generators."
-
-        # Generate ESCNN representation of generators
-        for g_gen, perm, refx in zip(G.generators, robot_cfg.permutation_TqQ_js, robot_cfg.reflection_TqQ_js):
-            assert len(perm) == dimTqQ_js == len(refx), \
-                f"Dimension of joint-space position coordinates dim(Q_js)={robot.n_js} != dim(rep_Q_JS): {len(refx)}"
-            refx = np.array(refx, dtype=rep_field)
-            rep_TqQ_js[g_gen] = gen_permutation_matrix(oneline_notation=perm, reflections=refx)
-        # Generate the entire group
-        rep_TqQ_js = group_rep_from_gens(G, rep_TqQ_js)
-
-    # Add `Ed` and `QJ` representations to the group.
-    rep_Ed = generate_E3_rep(G)
-    rep_Q_js.name = 'Q_js'
-    rep_TqQ_js.name = 'TqQ_js'
-    rep_Ed.name = 'Ed'
-
-    # Add representations to the group.
-    G.representations.update(Ed=rep_Ed, Q_js=rep_Q_js, TqQ_js=rep_TqQ_js)
-    return robot, symmetry_space
-=======
-
-    # Get the dimensions of the spaces Q_js and TqQ_js
-    dimQ_js, dimTqQ_js = robot.nq - 7, robot.nv - 6
->>>>>>> d259c153
 
     # Joint-Space Q_js (generalized position coordinates)
     rep_Q_js = {G.identity: np.eye(dimQ_js, dtype=rep_field)}
@@ -221,11 +163,7 @@
     # Configure E3 representations and group
     if isinstance(G, CyclicGroup):
         if G.order() == 2:  # Reflection symmetry
-<<<<<<< HEAD
-            rep_E3 = G.irrep(0) + G.irrep(1) + G.trivial_representation
-=======
             rep_O3 = G.irrep(0) + G.irrep(1) + G.trivial_representation
->>>>>>> d259c153
         else:
             rep_O3 = G.irrep(1) + G.trivial_representation
     elif isinstance(G, DihedralGroup):
